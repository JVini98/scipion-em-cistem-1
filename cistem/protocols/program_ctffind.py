# **************************************************************************
# *
# * Authors:     Josue Gomez BLanco (josue.gomez-blanco@mcgill.ca) [1]
# *              J.M. De la Rosa Trevin (delarosatrevin@scilifelab.se) [2]
# *
# * [1] Department of Anatomy and Cell Biology, McGill University
# * [2] SciLifeLab, Stockholm University
# *
# * This program is free software; you can redistribute it and/or modify
# * it under the terms of the GNU General Public License as published by
# * the Free Software Foundation; either version 3 of the License, or
# * (at your option) any later version.
# *
# * This program is distributed in the hope that it will be useful,
# * but WITHOUT ANY WARRANTY; without even the implied warranty of
# * MERCHANTABILITY or FITNESS FOR A PARTICULAR PURPOSE.  See the
# * GNU General Public License for more details.
# *
# * You should have received a copy of the GNU General Public License
# * along with this program; if not, write to the Free Software
# * Foundation, Inc., 59 Temple Place, Suite 330, Boston, MA
# * 02111-1307  USA
# *
# *  All comments concerning this program package may be sent to the
# *  e-mail address 'scipion@cnb.csic.es'
# *
# **************************************************************************

from numpy import deg2rad

from pwem.objects import CTFModel
import pyworkflow.protocol.params as params

<<<<<<< HEAD
from cistem import Plugin
from ..constants import CTFFIND4_BIN
from ..convert import parseCtffind4Output, readCtfModel
=======
from .. import Plugin
from ..constants import CTFFIND4_BIN
import cistem.convert as convert
>>>>>>> 7a7618e7


class ProgramCtffind:
    """
    Wrapper of Ctffind4 program that will handle parameters definition
    and also execution of the program with the proper arguments.
    This class is not a Protocol, but it is related, since it can be used from
    protocols that perform CTF estimation.
    """
    def __init__(self, protocol):
        self._program = Plugin.getProgram(CTFFIND4_BIN)  # Load program to use
        self._findPhaseShift = protocol.findPhaseShift.get()
        self._args, self._params = self._getArgs(protocol)  # Load general arguments

    @classmethod
    def defineInputParams(cls, form):
        """ Define input parameters from this program into the given form. """
        form.addSection(label='Input')
        form.addParam('recalculate', params.BooleanParam, default=False,
                      condition='recalculate',
                      label="Do recalculate ctf?")
        form.addParam('continueRun', params.PointerParam, allowsNull=True,
                      condition='recalculate', label="Input previous run",
                      pointerClass='CistemProtCTFFind')
        form.addHidden('sqliteFile', params.FileParam, condition='recalculate',
                       allowsNull=True)

        form.addParam('inputType', params.EnumParam, default=1,
                      label='Estimate using:',
                      choices=['Movies', 'Micrographs'],
                      display=params.EnumParam.DISPLAY_HLIST)
        form.addParam('inputMicrographs', params.PointerParam, important=True,
                      condition='not recalculate and inputType==1',
                      label='Input micrographs',
                      pointerClass='SetOfMicrographs')
        form.addParam('inputMovies', params.PointerParam, important=True,
                      condition='not recalculate and inputType==0',
                      label='Input movies',
                      pointerClass='SetOfMovies')
        form.addParam('avgFrames', params.IntParam, default=3,
                      condition='inputType==0',
                      label='No. movie frames to average',
                      help='When estimating parameters from movie frames, '
                           'enter how many frames should be included '
                           'in the sub-averages used to calculate '
                           'the amplitude spectra.')

    @classmethod
    def defineProcessParams(cls, form):
        form.addParam('windowSize', params.IntParam, default=512,
                      label='Box size (px)', condition='not recalculate',
                      help='The dimensions (in pixels) of the amplitude '
                           'spectrum CTFfind will compute. Smaller box '
                           'sizes make the fitting process significantly '
                           'faster, but sometimes at the expense of '
                           'fitting accuracy. If you see warnings '
                           'regarding CTF aliasing, consider '
                           'increasing this parameter.')

        group = form.addGroup('Search limits')
        line = group.addLine('Resolution (A)', condition='not recalculate',
                             help='The CTF model will be fit to regions '
                                  'of the amplitude spectrum corresponding '
                                  'to this range of resolution.')
        line.addParam('lowRes', params.FloatParam, default=30., label='Min')
        line.addParam('highRes', params.FloatParam, default=5., label='Max')

        line = group.addLine('Defocus search range (A)',
                             condition='not recalculate',
                             help='Select _minimum_ and _maximum_ values for '
                                  'defocus search range (in A). Underfocus'
                                  ' is represented by a positive number.')
        line.addParam('minDefocus', params.FloatParam, default=5000.,
                      label='Min')
        line.addParam('maxDefocus', params.FloatParam, default=50000.,
                      label='Max')
        group.addParam('stepDefocus', params.FloatParam, default=100.,
                       label='Defocus step (A)',
                       help='Step size for the defocus search.')

        group.addParam('slowSearch', params.BooleanParam, default=False,
                       expertLevel=params.LEVEL_ADVANCED,
                       label="Slower, more exhaustive search?",
                       help="Select this option if CTF determination "
                            "fails on images that show clear Thon rings "
                            "and should therefore yield good CTF parameters, "
                            "or if you expect noticably elliptical Thon "
                            "rings and high noise.")

        group.addParam('fixAstig', params.BooleanParam, default=False,
                       label='Restrain astigmatism?',
                       expertLevel=params.LEVEL_ADVANCED,
                       help='Should the amount of astigmatism be restrained '
                            'during the parameter search and refinement? '
                            'This option should be selected when astigmatism '
                            'is expected to be small to produce more reliable '
                            'fits. Disable this option if you expect '
                            'large astigmatism.')
        group.addParam('astigmatism', params.FloatParam,
                       default=500.0, condition='fixAstig',
                       label='Tolerated astigmatism (A)',
                       expertLevel=params.LEVEL_ADVANCED,
                       help='When restraining astigmatism, astigmatism values '
                            'much larger than this will be penalized. '
                            'Set to negative to remove this restraint. '
                            'In cases where the amplitude spectrum is '
                            'very noisy, such a restraint can help '
                            'achieve more accurate results.')

        form.addSection(label='Phase shift')
        form.addParam('findPhaseShift', params.BooleanParam,
                      default=False,
                      label="Find additional phase shift?",
                      help='Was the data recorded using a phase plate '
                           'with variable phase shift that must be '
                           'determined together with the defocus '
                           'parameters?')
        form.addParam('minPhaseShift', params.FloatParam, default=0.,
                      label="Minimum phase shift (deg)",
                      condition='findPhaseShift',
                      help='If finding an additional phase shift, '
                           'this value sets the lower bound for the '
                           'search.')
        form.addParam('maxPhaseShift', params.FloatParam, default=180,
                      label="Maximum phase shift (deg)",
                      condition='findPhaseShift',
                      help='If finding an additional phase shift, '
                           'this value sets the upper bound for the '
                           'search.')
        form.addParam('stepPhaseShift', params.FloatParam, default=10,
                      label="Phase shift search step (deg)",
                      condition='findPhaseShift',
                      help='If finding an additional phase shift, '
                           'this value sets the step size for the '
                           'search.')

        form.addParallelSection(threads=2, mpi=1)

    def getCommand(self, **kwargs):
        """ Return the program and arguments to be run.
        The input keywords argument should contain key-values for
        one micrograph or group of micrographs.
        """
        paramDict = dict(self._params)
        paramDict.update(kwargs)
        return self._program, self._args % paramDict

    def parseOutput(self, filename):
        """ Retrieve defocus U, V and angle from the
        output file of the program execution.
        """
        return parseCtffind4Output(filename)

    def parseOutputAsCtf(self, filename, psdFile=None):
        """ Parse the output file and build the CTFModel object
        with the values.
        """
        ctf = CTFModel()
        readCtfModel(ctf, filename)
        if psdFile:
            ctf.setPsdFile(psdFile)

        return ctf

    def _getArgs(self, protocol):
        # Update first the params dict
        paramDict = protocol.getCtfParamsDict()
        if paramDict['lowRes'] > 50:
            paramDict['lowRes'] = 50
        paramDict['step_focus'] = protocol.stepDefocus.get()
        paramDict['fixAstig'] = "yes" if protocol.fixAstig else "no"
        paramDict['astigmatism'] = protocol.astigmatism.get()
        paramDict['lowRes'] = protocol.lowRes.get()
        paramDict['highRes'] = protocol.highRes.get()
        # defocus is in Angstroms now
        paramDict['minDefocus'] = protocol.minDefocus.get()
        paramDict['maxDefocus'] = protocol.maxDefocus.get()

        if self._findPhaseShift:
            paramDict['phaseShift'] = "yes"
            paramDict['minPhaseShift'] = deg2rad(protocol.minPhaseShift.get())
            paramDict['maxPhaseShift'] = deg2rad(protocol.maxPhaseShift.get())
            paramDict['stepPhaseShift'] = deg2rad(protocol.stepPhaseShift.get())
        else:
            paramDict['phaseShift'] = "no"

        paramDict['slowSearch'] = "yes" if protocol.slowSearch else "no"

        args = """   << eof > %(ctffindOut)s
%(micFn)s
%(ctffindPSD)s
%(samplingRate)f
%(voltage)f
%(sphericalAberration)f
%(ampContrast)f
%(windowSize)d
%(lowRes)f
%(highRes)f
%(minDefocus)f
%(maxDefocus)f
%(step_focus)f
no
%(slowSearch)s
%(fixAstig)s
%(phaseShift)s
no
eof\n
"""

        if protocol.fixAstig:
            args = args.replace('%(fixAstig)s',
                                '%(fixAstig)s\n'
                                '%(astigmatism)f\n')

        if self._findPhaseShift:
            args = args.replace('%(phaseShift)s',
                                '%(phaseShift)s\n'
                                '%(minPhaseShift)f\n'
                                '%(maxPhaseShift)f\n'
                                '%(stepPhaseShift)f')
        return args, paramDict<|MERGE_RESOLUTION|>--- conflicted
+++ resolved
@@ -31,15 +31,10 @@
 from pwem.objects import CTFModel
 import pyworkflow.protocol.params as params
 
-<<<<<<< HEAD
 from cistem import Plugin
 from ..constants import CTFFIND4_BIN
 from ..convert import parseCtffind4Output, readCtfModel
-=======
-from .. import Plugin
-from ..constants import CTFFIND4_BIN
-import cistem.convert as convert
->>>>>>> 7a7618e7
+
 
 
 class ProgramCtffind:
